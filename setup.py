--- conflicted
+++ resolved
@@ -11,18 +11,12 @@
     long_description = fh.read()
 
 setup(name='code_sync',
-<<<<<<< HEAD
       version='0.3.0',
-      description='',
-      url='https://github.com/uzh-dqbm-cmi/code-sync',
-=======
-      version='0.2.1',
       description='Sync code to a remote machine',
       long_description=long_description,
       long_description_content_type="text/markdown",
       url=URL,
       project_urls=PROJECT_URLS,
->>>>>>> f5da536f
       packages=find_packages(),
       classifiers=[
             "Programming Language :: Python :: 3",
